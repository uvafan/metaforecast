import axios from "axios";

import { DashboardItem } from "../../backend/dashboards";
import { Forecast, getPlatformsConfig } from "../../backend/platforms";
import { addLabelsToForecasts, FrontendForecast } from "../platforms";

export async function getDashboardForecastsByDashboardId({
  dashboardId,
  basePath,
}: {
  dashboardId: string;
  basePath?: string;
}): Promise<{
  dashboardForecasts: FrontendForecast[];
  dashboardItem: DashboardItem;
}> {
  console.log("getDashboardForecastsByDashboardId: ");
<<<<<<< HEAD
  if (typeof window === undefined && !basePath) {
    throw new Error("`basePath` option is required on server side");
  }

  let dashboardContents: Forecast[] = [];
  let dashboardItem: DashboardItem | any = null;
  try {
    let { data } = await axios({
      url: `${basePath || ""}/api/dashboard-by-id`,
=======
  let dashboardForecasts: Forecast[] = [];
  let dashboardItem: DashboardItem | null = null;
  try {
    const { data } = await axios({
      url: `${process.env.NEXT_PUBLIC_SITE_URL}/api/dashboard-by-id`,
>>>>>>> 6b0a9a4c
      method: "post",
      data: {
        id: dashboardId,
      },
    });
    console.log(data);

    dashboardForecasts = data.dashboardContents;
    dashboardItem = data.dashboardItem as DashboardItem;
  } catch (error) {
    console.log(error);
  } finally {
    const labeledDashboardForecasts = addLabelsToForecasts(
      dashboardForecasts,
      getPlatformsConfig({ withGuesstimate: false })
    );

    return {
      dashboardForecasts: labeledDashboardForecasts,
      dashboardItem,
    };
  }
}

export async function createDashboard(payload) {
  let data = { dashboardId: null };
  try {
    let { title, description, ids, creator, extra } = payload;
    console.log(payload);
    let response = await axios({
      url: "/api/create-dashboard-from-ids",
      method: "post",
      data: {
        title: title || "",
        description: description || "",
        ids: ids,
        creator: creator || "",
        extra: [],
      },
    });
    data = response.data;
    console.log(data);
  } catch (error) {
    console.log(error);
  } finally {
    return data;
  }
}<|MERGE_RESOLUTION|>--- conflicted
+++ resolved
@@ -15,23 +15,15 @@
   dashboardItem: DashboardItem;
 }> {
   console.log("getDashboardForecastsByDashboardId: ");
-<<<<<<< HEAD
   if (typeof window === undefined && !basePath) {
     throw new Error("`basePath` option is required on server side");
   }
 
-  let dashboardContents: Forecast[] = [];
-  let dashboardItem: DashboardItem | any = null;
+  let dashboardForecasts: Forecast[] = [];
+  let dashboardItem: DashboardItem | null = null;
   try {
     let { data } = await axios({
       url: `${basePath || ""}/api/dashboard-by-id`,
-=======
-  let dashboardForecasts: Forecast[] = [];
-  let dashboardItem: DashboardItem | null = null;
-  try {
-    const { data } = await axios({
-      url: `${process.env.NEXT_PUBLIC_SITE_URL}/api/dashboard-by-id`,
->>>>>>> 6b0a9a4c
       method: "post",
       data: {
         id: dashboardId,
