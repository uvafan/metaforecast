import { QuestionFragment } from "../../fragments.generated";
import { formatProbability } from "../utils";

type Option = QuestionFragment["options"][0];

const textColor = (probability: number) => {
  if (probability < 0.03) {
    return "text-red-600";
  } else if (probability < 0.1) {
    return "text-red-600 opacity-80";
  } else if (probability < 0.2) {
    return "text-red-600 opacity-80";
  } else if (probability < 0.3) {
    return "text-red-600 opacity-70";
  } else if (probability < 0.4) {
    return "text-red-600 opacity-70";
  } else if (probability < 0.5) {
    return "text-gray-500";
  } else if (probability < 0.6) {
    return "text-gray-500";
  } else if (probability < 0.7) {
    return "text-green-600 opacity-70";
  } else if (probability < 0.8) {
    return "text-green-600 opacity-70";
  } else if (probability < 0.9) {
    return "text-green-600 opacity-80";
  } else if (probability < 0.97) {
    return "text-green-600 opacity-80";
  } else {
    return "text-green-600";
  }
};

const primaryForecastColor = (probability: number) => {
  if (probability < 0.03) {
    return "bg-red-600";
  } else if (probability < 0.1) {
    return "bg-red-600 opacity-80";
  } else if (probability < 0.2) {
    return "bg-red-600 opacity-70";
  } else if (probability < 0.3) {
    return "bg-red-600 opacity-60";
  } else if (probability < 0.4) {
    return "bg-red-600 opacity-50";
  } else if (probability < 0.5) {
    return "bg-gray-500";
  } else if (probability < 0.6) {
    return "bg-gray-500";
  } else if (probability < 0.7) {
    return "bg-green-600 opacity-50";
  } else if (probability < 0.8) {
    return "bg-green-600 opacity-60";
  } else if (probability < 0.9) {
    return "bg-green-600 opacity-70";
  } else if (probability < 0.97) {
    return "bg-green-600 opacity-80";
  } else {
    return "bg-green-600";
  }
};

const primaryEstimateAsText = (probability: number) => {
  if (probability < 0.03) {
    return "Exceptionally unlikely";
  } else if (probability < 0.1) {
    return "Very unlikely";
  } else if (probability < 0.4) {
    return "Unlikely";
  } else if (probability < 0.6) {
    return "About Even";
  } else if (probability < 0.9) {
    return "Likely";
  } else if (probability < 0.97) {
    return "Very likely";
  } else {
    return "Virtually certain";
  }
};

const chooseColor = (probability: number) => {
  if (probability < 0.1) {
    return "bg-blue-50 text-blue-500";
  } else if (probability < 0.3) {
    return "bg-blue-100 text-blue-600";
  } else if (probability < 0.7) {
    return "bg-blue-200 text-blue-700";
  } else {
    return "bg-blue-300 text-blue-800";
  }
};

const OptionRow: React.FC<{ option: Option }> = ({ option }) => {
  return (
    <div className="flex items-center">
      <div
        className={`${chooseColor(
          option.probability
        )} w-14 flex-none rounded-md py-0.5 text-sm text-center`}
      >
        {formatProbability(option.probability)}
      </div>
      <div className="text-gray-700 pl-3 leading-snug text-sm">
        {option.name}
      </div>
    </div>
  );
};

export const QuestionOptions: React.FC<{ options: Option[] }> = ({
  options,
}) => {
  const isBinary =
    options.length === 2 &&
    (options[0].name === "Yes" || options[0].name === "No");
<<<<<<< HEAD
=======
  const getYesOption = (options) =>
    options.find((option) => option.name == "Yes");
  const optionsSorted = options.sort((a, b) => b.probability - a.probability);
  const optionsMax5 = !!optionsSorted.slice ? optionsSorted.slice(0, 5) : []; // display max 5 options.
>>>>>>> bbe0fd59

  if (isBinary) {
    const yesOption = options.find((o) => o.name === "Yes");
    return (
      <div className="space-x-2">
        <span
          className={`${primaryForecastColor(
<<<<<<< HEAD
            yesOption.probability
          )} text-white w-16 rounded-md px-1.5 py-0.5 font-bold`}
        >
          {formatProbability(yesOption.probability)}
        </span>
        <span
          className={`${textColor(
            yesOption.probability
          )} text-gray-500 inline-block`}
        >
          {primaryEstimateAsText(yesOption.probability)}
=======
            getYesOption(options).probability
          )} text-white w-16 rounded-md px-1.5 py-0.5 font-bold`}
        >
          {formatProbability(getYesOption(options).probability)}
        </span>
        <span
          className={`${textColor(
            getYesOption(options).probability
          )} text-gray-500 inline-block`}
        >
          {primaryEstimateAsText(getYesOption(options).probability)}
>>>>>>> bbe0fd59
        </span>
      </div>
    );
  } else {
    const optionsSorted = options.sort((a, b) => b.probability - a.probability);
    const optionsMax5 = !!optionsSorted.slice ? optionsSorted.slice(0, 5) : []; // display max 5 options.

    return (
      <div className="space-y-2">
        {optionsMax5.map((option, i) => (
          <OptionRow option={option} key={i} />
        ))}
      </div>
    );
  }
};<|MERGE_RESOLUTION|>--- conflicted
+++ resolved
@@ -112,13 +112,6 @@
   const isBinary =
     options.length === 2 &&
     (options[0].name === "Yes" || options[0].name === "No");
-<<<<<<< HEAD
-=======
-  const getYesOption = (options) =>
-    options.find((option) => option.name == "Yes");
-  const optionsSorted = options.sort((a, b) => b.probability - a.probability);
-  const optionsMax5 = !!optionsSorted.slice ? optionsSorted.slice(0, 5) : []; // display max 5 options.
->>>>>>> bbe0fd59
 
   if (isBinary) {
     const yesOption = options.find((o) => o.name === "Yes");
@@ -126,7 +119,6 @@
       <div className="space-x-2">
         <span
           className={`${primaryForecastColor(
-<<<<<<< HEAD
             yesOption.probability
           )} text-white w-16 rounded-md px-1.5 py-0.5 font-bold`}
         >
@@ -138,19 +130,6 @@
           )} text-gray-500 inline-block`}
         >
           {primaryEstimateAsText(yesOption.probability)}
-=======
-            getYesOption(options).probability
-          )} text-white w-16 rounded-md px-1.5 py-0.5 font-bold`}
-        >
-          {formatProbability(getYesOption(options).probability)}
-        </span>
-        <span
-          className={`${textColor(
-            getYesOption(options).probability
-          )} text-gray-500 inline-block`}
-        >
-          {primaryEstimateAsText(getYesOption(options).probability)}
->>>>>>> bbe0fd59
         </span>
       </div>
     );
