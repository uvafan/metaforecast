## What this is

[Metaforecast](https://metaforecast.org) is a search engine for probabilities from various prediction markes and forecasting platforms. Try searching "Trump", "China" or "Semiconductors".

This repository includes the source code for both the website and the library that fetches forecasts needed to replace them. We also aim to provide tooling to integrate metaforecast with other services.

[![](./public/screenshot.png)](https://metaforecast.org)

## How to run

### 1. Download this repository

```
$ git clone https://github.com/QURIresearch/metaforecast
$ cd metaforecasts
$ npm install
```

### 2. Set up a database and environment variables

You'll need a PostgreSQL instance, either local (see https://www.postgresql.org/download/) or in the cloud (for example, you can spin one up on https://www.digitalocean.com/products/managed-databases-postgresql or https://supabase.com/).

Environment can be set up with an `.env` file. You'll need to configure at least `DIGITALOCEAN_POSTGRES` for the fetching to work, and `NEXT_PUBLIC_SITE_URL` for the frontend.

See [./docs/configuration.md](./docs/configuration.md) for details.

### 3. Actually run

`npm run cli` starts a local CLI which presents the user with choices; if you would like to skip each step, use the option number instead, e.g., `npm run cli 14`.

`npm run next-dev` starts a Next.js dev server with the website on `http://localhost:3000`.

### 4. Example: download the metaforecasts database

```
$ git clone https://github.com/QURIresearch/metaforecast
$ cd metaforecasts
$ npm install
$ node src/backend/manual/manualDownload.js
```

## Integrations

Metaforecast has been integrated into:

- Twitter, using our [@metaforecast](https://twitter.com/metaforecast) bot
- [Global Guessing](https://globalguessing.com/russia-ukraine-forecasts/), which integrates our dashboards
- [Fletcher](https://fletcher.fun/), a popular Discord bot. You can invoke metaforecast with `!metaforecast search-term`
- [Elicit](https://elicit.org/), which uses GPT-3 to deliver vastly superior semantic search (as opposed to fuzzy word matching). If you have access to the Elicit IDE, you can use the action "Search Metaforecast database. This is not being updated regularly.

We also provide a public database, which can be accessed with a script similar to [this one](./src/backend/manual/manualDownload.js). We are also open to integrating our Algolia search instance with other trusted services (in addition to Fletcher.)

In general, if you want to integrate metaforecast into your service, we want to hear from you.

## Code layout

- frontend code is in [src/pages/](./src/pages/), [src/web/](./src/web/) and in a few other places which are required by Next.js (e.g. root-level configs in postcss.config.js and tailwind.config.js)
- various backend code is in [src/backend/](./src/backend/)
- fetching libraries for various platforms is in [src/backend/platforms/](./src/backend/platforms/)
- rudimentary documentation is in [docs/](./docs)

## What are "stars" and how are they computed

Star ratings—e.g. ★★★☆☆—are an indicator of the quality of an aggregate forecast for a question. These ratings currently try to reflect my own best judgment and the best judgment of forecasting experts I've asked, based on our collective experience forecasting on these platforms. Thus, stars have a strong subjective component which could be formalized and refined in the future. You can see the code used to decide how many stars to assign [here](./src/backend/utils/stars.js).

With regards the quality, I am most uncertain about Smarkets, Hypermind, Ladbrokes and WilliamHill, as I haven't used them as much. Also note that, whatever other redeeming features they might have, prediction markets rarely go above 95% or below 5%.

## Tech stack

Overall, the services which we use are:

- Algolia for search
- Netlify for website deployment
<<<<<<< HEAD
- DigitalOcean for background jobs, e.g. fetching new forecasts
- Postgres on DigitalOcean for database
=======
- Herokiu for background jobs, e.g. fetching new forecasts
- Postgres on DigitalOcean and Mongo for databases
>>>>>>> 5b9b36d2

## Various notes

- Commits follow [conventional commits](https://www.conventionalcommits.org/en/v1.0.0/#summary)
- For elicit and metaculus, this library currently filters out questions with <10 predictions.<|MERGE_RESOLUTION|>--- conflicted
+++ resolved
@@ -71,13 +71,8 @@
 
 - Algolia for search
 - Netlify for website deployment
-<<<<<<< HEAD
-- DigitalOcean for background jobs, e.g. fetching new forecasts
+- Heroku for background jobs, e.g. fetching new forecasts
 - Postgres on DigitalOcean for database
-=======
-- Herokiu for background jobs, e.g. fetching new forecasts
-- Postgres on DigitalOcean and Mongo for databases
->>>>>>> 5b9b36d2
 
 ## Various notes
 
